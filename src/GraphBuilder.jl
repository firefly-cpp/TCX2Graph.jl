--- conflicted
+++ resolved
@@ -35,16 +35,13 @@
 
     for (index, tcx_file_path) in enumerate(tcx_files)
         gps_points = read_tcx_gps_points(tcx_file_path, add_features)
-<<<<<<< HEAD
-=======
+        # Skip file if it returned nothing (i.e., no valid GPS data)
 
-        # Skip file if it returned nothing (i.e., no valid GPS data)
         if isnothing(gps_points)
             println("Skipping file: $tcx_file_path (No valid trackpoints).")
             continue  # Move to the next file
         end
 
->>>>>>> 7bb5629b
         start_index = nv(graph) + 1
         add_vertices!(graph, length(gps_points))
         for i in 1:length(gps_points) - 1
